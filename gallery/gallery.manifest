--- conflicted
+++ resolved
@@ -1,532 +1,3 @@
-<<<<<<< HEAD
-{
-  "packages": [
-    {
-      "id": "generator.1.svg-wave",
-      "version": "v1",
-      "name": "Gradient Wave Generator",
-      "description": "SVG Gradient Wave Generator",
-      "author": "Fabio Ottaviani",
-      "source": "https://codepen.io/supah/pen/prVVOx",
-      "hash": "93b2bd1a39aec1f5b95f780cdd93a765ae6599a3"
-    },
-    {
-      "id": "animation.2.shooting-stars",
-      "version": "v1",
-      "name": "Shooting Stars",
-      "description": "Random speed shooting stars",
-      "author": "alphardex",
-      "source": "https://codepen.io/alphardex/pen/RwrVoeL",
-      "hash": "d79382046d91c3dbdba2f02d3a7e0151b4098c3e"
-    },
-    {
-      "id": "animation.3.spipa-circle",
-      "version": "v1",
-      "name": "Spipa circle",
-      "description": "A cool electro field circle",
-      "author": "Alex Andrix",
-      "source": "https://codepen.io/alexandrix/pen/oQOvYp",
-      "hash": "0c39ce3aa60f06a27da09a764ec5f2aad19db857"
-    },
-    {
-      "id": "animation.4.colored-swipe",
-      "version": "v1",
-      "name": "Colored Swipe Transition",
-      "description": "Whole page colored swipes",
-      "author": "Andreas Wilcox",
-      "source": "https://codepen.io/SvDvorak/pen/bxoxde",
-      "hash": "55c7bf2bbf3fc7762953b36ac14d1cec1c9a1f8b"
-    },
-    {
-      "id": "animation.5.neon-hexagon",
-      "version": "v1",
-      "name": "Neon Hexagon",
-      "description": "Neon Hexagon Foming Particles",
-      "author": "Matei Copot",
-      "source": "https://codepen.io/towc/pen/mJzOWJ",
-      "hash": "00d33a3a1cfe69410d58529b384135dc74092e7c"
-    },
-    {
-      "id": "animation.5.plasma",
-      "version": "v1",
-      "name": "Rainbow Particles",
-      "description": "rainbow particle horizon",
-      "author": "Matei Copot",
-      "source": "https://codepen.io/towc/pen/WvLaKw",
-      "hash": "6e86755cfde1c0efc741d4c60e6d450b0bd14078"
-    },
-    {
-      "id": "animation.6.binary-spiral",
-      "version": "v1",
-      "name": "Binary Spirals",
-      "description": "Binary Spirals",
-      "author": "Matei Copot",
-      "source": "https://codepen.io/towc/pen/dXevxg",
-      "hash": "fed22c430a0e174d7d83aa328e236992030789ec"
-    },
-    {
-      "id": "animation.7.rainbowness",
-      "version": "v1",
-      "name": "Rainbowness",
-      "description": "Rainbowness",
-      "author": "Matei Copot",
-      "source": "https://codepen.io/towc/pen/EbQKmy",
-      "hash": "5469eacfbbe575e17a2044356602bd946a64fe09"
-    },
-    {
-      "id": "animation.9.rainbow-particles",
-      "version": "v1",
-      "name": "Particle Horizon",
-      "description": "rainbow particle horizon",
-      "author": "Matei Copot",
-      "source": "https://codepen.io/towc/pen/BQEGdz",
-      "hash": "47093112a9990215c44f06f376ef6f48e4c946df"
-    },
-    {
-      "id": "animation.10.css-dark-particles",
-      "version": "v1",
-      "name": "CSS Dark Particles",
-      "description": "CSS Dark Particles",
-      "author": "Takeshi Kano",
-      "source": "https://codepen.io/towc/pen/BQEGdz",
-      "hash": "712b48c70915ed07a50d1d66925610f29fa19d5d"
-    },
-    {
-      "id": "animation.11.space",
-      "version": "v1",
-      "name": "Space",
-      "description": "The final frontier",
-      "author": "Akimitsu Hamamuro",
-      "source": "https://codepen.io/akm2/pen/RwQXLdP",
-      "hash": "79d8b440e0e76406df6d86f6d3dc96a08382c3f7"
-    },
-    {
-      "id": "animation.12.gradient-particles",
-      "version": "v1",
-      "name": "Gradient Particles",
-      "description": "animated-gradient-particle",
-      "author": "cssscript.com",
-      "source": "https://www.cssscript.com/demo/animated-gradient-particle/",
-      "hash": "4fc40b11bf8358c58c72dbcd4a0f7f547ee4eb2a"
-    },
-    {
-      "id": "animation.13.cyber-lights",
-      "version": "v1",
-      "name": "Cyber Lights",
-      "description": "Frosted type lights moving diagnolly",
-      "author": "Ben Matthews",
-      "source": "https://codepen.io/tsuhre/pen/GLRdKP",
-      "hash": "476f9f8b3535418c1012a52264aebfa23847c519"
-    },
-    {
-      "id": "animation.14.ribbons-two",
-      "version": "v1",
-      "name": "Ribbons Two",
-      "description": "It looks like Windows Vista",
-      "author": "Ben Matthews",
-      "source": "https://codepen.io/tsuhre/pen/BYbjyg",
-      "hash": "f6abb2dcf927154b2dff38686f32e2c1bb63114e"
-    },
-    {
-      "id": "animation.15.sound",
-      "version": "v1",
-      "name": "Sound",
-      "description": "Vibes",
-      "author": "Ben Matthews",
-      "source": "https://codepen.io/tsuhre/pen/jOqeYWy",
-      "hash": "0c3808ccfd86052fbfda08066238daf09a13fcd3"
-    },
-    {
-      "id": "animation.16.veil",
-      "version": "v1",
-      "name": "Veil",
-      "description": "Slithers   of   color   veil   the   screen",
-      "author": "Ben Matthews",
-      "source": "https://codepen.io/tsuhre/pen/QmLVax",
-      "hash": "fba780872b9c8a870409629167574bd2cd002f57"
-    },
-    {
-      "id": "animation.17.ribbons",
-      "version": "v1",
-      "name": "Ribbons",
-      "description": "So many layers of ribbons",
-      "author": "Ben Matthews",
-      "source": "https://codepen.io/tsuhre/pen/MNVYdq",
-      "hash": "bd2e87a28962f48f3790b84f71ef34d0534b6eb4"
-    },
-    {
-      "id": "animation.18.particle-cube",
-      "version": "v1",
-      "name": "3D particle Cube",
-      "description": "Pure JS 3D particle Cube - 1000 particles",
-      "author": "Bas Groothedde",
-      "source": "https://codepen.io/ImagineProgramming/pen/dXVvYb",
-      "hash": "e81fe0f4d974130ebb7abf000cdc263ce06b9280"
-    },
-    {
-      "id": "animation.19.trapped-particles",
-      "version": "v1",
-      "name": "Trapped particles",
-      "description": "Trapped particles with shocking connections",
-      "author": "Bas Groothedde",
-      "source": "https://codepen.io/ImagineProgramming/pen/MavMNO",
-      "hash": "c0b4a2c13a38851e20050af7b3c23e4ac2518daf"
-    },
-    {
-      "id": "animation.20.manifold",
-      "version": "v1",
-      "name": "Manifold",
-      "description": "Enter into the fold",
-      "author": "Ben Matthews",
-      "source": "https://codepen.io/tsuhre/pen/PozModJ",
-      "hash": "eaedebe638d6affaa28b26509fa240b8d8d16c68"
-    },
-    {
-      "id": "animation.21.noise-abstraction",
-      "version": "v1",
-      "name": "Noise Abstraction",
-      "description": "Noise Abstraction",
-      "author": "Akimitsu Hamamuro",
-      "source": "https://codepen.io/akm2/pen/AxGzJb",
-      "hash": "d79375f3c363c8ffc7e28a08cb0a1249f537b0c5"
-    },
-    {
-      "id": "animation.22.cloth-ribbons",
-      "version": "v1",
-      "name": "Cloth Ribbons",
-      "description": "It Colorful Cloth Ribbons",
-      "author": "Bas Groothedde",
-      "source": "https://codepen.io/ImagineProgramming/pen/BavevR",
-      "hash": "2ff1e1f69f25dce249689bf64a8e43bd4153038d"
-    },
-    {
-      "id": "animation.23.ribbons-four",
-      "version": "v1",
-      "name": "Ribbons Four",
-      "description": "It looks like Windows Vista",
-      "author": "Ben Matthews",
-      "source": "https://codepen.io/tsuhre/pen/MNVYdq",
-      "hash": "1fae2b5fe4607777d23065cc1b14d48f81b3b9d7"
-    },
-    {
-      "id": "animation.24.trapped-gradient",
-      "version": "v1",
-      "name": "Trapped graident",
-      "description": "Trapped particles with gradient connections",
-      "author": "Bas Groothedde",
-      "source": "https://codepen.io/ImagineProgramming/pen/qdZWag",
-      "hash": "79defc6e0e740a9ea63fe90838e637be14f3ff32"
-    },
-    {
-      "id": "animation.25.galactic-swimmers",
-      "version": "v1",
-      "name": "Galactic Swimmers",
-      "description": "A sea of particles swimming in the galaxy",
-      "author": "Bas Groothedde",
-      "source": "https://codepen.io/ImagineProgramming/pen/KwVWmE",
-      "hash": "9851e4dd2429f4d2a450c3ff8fbffccfb58f7b4b"
-    },
-    {
-      "id": "animation.26.gpu-particles",
-      "version": "v1",
-      "name": "GPU Particles",
-      "description": "First Time GPGPU Particles",
-      "author": "Tim Severien",
-      "source": "https://codepen.io/timseverien/pen/rWdJZY",
-      "hash": "d6f1ee2c95d23c4b5adf160a38ae806259e47b1a"
-    },
-    {
-      "id": "animation.27.tron",
-      "version": "v1",
-      "name": "Tron",
-      "description": "LightCycles in Tron",
-      "author": "DanDog",
-      "source": "https://codepen.io/timseverien/pen/rWdJZY",
-      "hash": "9abe7f022fea763564a707daa07586b898ee88c7"
-    },
-    {
-      "id": "animation.28.black-sand-flow-field-v2",
-      "version": "v1",
-      "name": "Black Sand Flow Field v2",
-      "description": "",
-      "author": "Jack Rugile",
-      "source": "https://codepen.io/jackrugile/pen/wvPvjLX",
-      "hash": "c5a5e35cc1a968e50b067165d3c39e068d3816f1"
-    },
-    {
-      "id": "animation.31.blooming-flower",
-      "version": "v1",
-      "name": "Blooming Flower",
-      "description": "",
-      "author": "Jack Rugile",
-      "source": "https://codepen.io/jackrugile/pen/qPrGbo",
-      "hash": "b5d24385ca78a781d67254bce93dec2556f4d74c"
-    },
-    {
-      "id": "animation.32.canvas-blending-gradient-circles",
-      "version": "v1",
-      "name": "Canvas Blending Gradient Circles",
-      "description": "",
-      "author": "Jack Rugile",
-      "source": "https://codepen.io/jackrugile/pen/pomzqE",
-      "hash": "ad13377f38603d422fa11a1caf8b864657775d87"
-    },
-    {
-      "id": "animation.33.canvas-bokeh",
-      "version": "v1",
-      "name": "Canvas Bokeh Generation",
-      "description": "Pretty heavy, and not exactly true to real photography, but it's a start.",
-      "author": "Jack Rugile",
-      "source": "https://codepen.io/jackrugile/pen/nYzapO",
-      "hash": "02b29b0af38d9fb5decc0ade7788e10634fd4714"
-    },
-    {
-      "id": "animation.34.canvas-color-teams",
-      "version": "v1",
-      "name": "Canvas Color Teams",
-      "description": "",
-      "author": "Jack Rugile",
-      "source": "https://codepen.io/jackrugile/pen/DdyGPB",
-      "hash": "a2c094de8fa6df89f2ca607df2559b0f435055cb"
-    },
-    {
-      "id": "animation.35.canvas-light-explosion",
-      "version": "v1",
-      "name": "Canvas Light Explosion",
-      "description": "Click to clear and change hue.",
-      "author": "Jack Rugile",
-      "source": "https://codepen.io/jackrugile/pen/Xdaavx",
-      "hash": "d4f12756a3e81094f6f8794585d7548f8e315cac"
-    },
-    {
-      "id": "animation.36.starfield",
-      "version": "v1",
-      "name": "Starfield",
-      "description": "Engage",
-      "author": "Jack Rugile",
-      "source": "https://codepen.io/jackrugile/pen/Vwxvbw",
-      "hash": "725298f3d49b67dd9c72a91e13579ce0ab917417"
-    },
-    {
-      "id": "animation.46.codevember-05-simplex-vector-flow-field",
-      "version": "v1",
-      "name": "#Codevember 05 Simplex Vector Flow Field",
-      "description": "Using Jonas Wagner's simplex noise JS implementation to create a vector flow field: https://github.com/jwagner/simplex-noise.js",
-      "author": "Jack Rugile",
-      "source": "https://codepen.io/jackrugile/pen/zodPjd",
-      "hash": "f4db72559b45f5bfe8cc547b413f5959049d4b9a"
-    },
-    {
-      "id": "animation.47.color-trails",
-      "version": "v1",
-      "name": "Color Trails",
-      "description": "",
-      "author": "Jack Rugile",
-      "source": "https://codepen.io/jackrugile/pen/GprWyw",
-      "hash": "0da3b658e6b3081dfc7475e3d390d6a28eaf9760"
-    },
-    {
-      "id": "animation.48.colorful-wanderers",
-      "version": "v1",
-      "name": "Colorful Wanderers",
-      "description": "\n\nForked from [satchmorun](http://codepen.io/satchmorun/)'s Pen [Colorful Wanderers](http://codepen.io/satchmorun/pen/yyVJxa/).",
-      "author": "Jack Rugile",
-      "source": "https://codepen.io/jackrugile/pen/xbRqGz",
-      "hash": "e2718503efc92e1297b0757705a8dbbdb9ee8001"
-    },
-    {
-      "id": "animation.49.curved-lines",
-      "version": "v1",
-      "name": "Curved Lines",
-      "description": "`#GrayScale_HintOfRainbow_CurvedLinesWeekend`",
-      "author": "Jack Rugile",
-      "source": "https://codepen.io/jackrugile/pen/zGwqbq",
-      "hash": "757acf1cf1daa9a1e80c03f1b88196628556ab50"
-    },
-    {
-      "id": "animation.50.sidelined",
-      "version": "v1",
-      "name": "Line Loop",
-      "description": "Side lines",
-      "author": "Jack Rugile",
-      "source": "https://codepen.io/jackrugile/pen/rNvPvod",
-      "hash": "7cdc15d4a8a041ee9f582a58d0b0dd1efeb59d2a"
-    },
-    {
-      "id": "animation.52.polyhedron-galaxy",
-      "version": "v1",
-      "name": "Polyhedron galaxy",
-      "description": "Practicing with ThreeJS",
-      "author": "Júlia Erő",
-      "source": "https://codepen.io/planktone/pen/EPXMGj",
-      "hash": "15bb3d8db2b79f85a9d733765525e01b5c016ea0"
-    },
-    {
-      "id": "animation.53.stars",
-      "version": "v1",
-      "name": "Stars",
-      "description": "The odd twinkle",
-      "author": "Jack Rugile",
-      "source": "https://codepen.io/jackrugile/pen/BjBGoM",
-      "hash": "f90529974109b8837f2084a19e17b8f29573ba0a"
-    },
-    {
-      "id": "animation.54.stars-galaxy",
-      "version": "v1",
-      "name": "Stars Galaxy",
-      "description": "Stars Galaxy made for CodePen challenge. This Pen was realized using CSS with SASS. Stars are pseudo elements rotated and translated.",
-      "author": "MenSeb",
-      "source": "https://codepen.io/MenSeb/pen/yWJgeE",
-      "hash": "f84abb005802459a2d672b6e2ca7d68d7e913c5b"
-    },
-    {
-      "id": "animation.56.azimuthal-viscosity",
-      "version": "v1",
-      "name": "Azimuthal Viscosity 3",
-      "description": "",
-      "author": "Alex Andrix",
-      "source": "https://codepen.io/alexandrix/pen/ZVewby",
-      "hash": "bfd308e5f825384fbc5146f5e92f70816166f1d0"
-    },
-    {
-      "id": "animation.57.browniandrix-noise",
-      "version": "v1",
-      "name": "Browniandrix noise",
-      "description": "Working with a nanomechanics physicist. The dude told me about the nature of Brownian motion, so I made my own special version. Then I applied it to attractors, and each attractor is followed by its own baby particle, with a  set of viscosity and spring force. What we see is the particle babes motion.",
-      "author": "Alex Andrix",
-      "source": "https://codepen.io/alexandrix/pen/jdGBjW",
-      "hash": "4acecaa886692b2fd717a702ee6d8dff9d416b31"
-    },
-    {
-      "id": "animation.58.browniandrix-noise-l3",
-      "version": "v1",
-      "name": "Browniandrix noise L3",
-      "description": "Working with a nanomechanics physicist. The dude told me about the nature of Brownian motion, so I made my own special version.\nThen I applied it to attractors, and each attractor is followed by its own baby particle, with a  set of viscosity and spring force. What we see is the particle babes motion.",
-      "author": "Alex Andrix",
-      "source": "https://codepen.io/alexandrix/pen/VRaGKq",
-      "hash": "9d7b27beea5a7018167dcaa378fc44a4c790c228"
-    },
-    {
-      "id": "animation.59.dimension-two-and-a-half",
-      "version": "v1",
-      "name": "Dimension of Two and a Half",
-      "description": "Vanishing point attractors",
-      "author": "Alex Andrix",
-      "source": "https://codepen.io/alexandrix/pen/OrpdNJ",
-      "hash": "f639b9f042ff52ad5782e3d4847980a9c6c294e8"
-    },
-    {
-      "id": "animation.60.digital-frontier",
-      "version": "v1",
-      "name": "The Digital Frontier",
-      "description": "Dial me in",
-      "author": "Ben Matthews",
-      "source": "https://codepen.io/tsuhre/pen/YzjEBoG",
-      "hash": "8ff3b7fcb9121d6a0ea3d31ec085a08b17f9a77a"
-    },
-    {
-      "id": "animation.61.cube",
-      "version": "v1",
-      "name": "Pure CSS cube",
-      "description": "[Inspiration](https://twitter.com/beesandbombs/status/1562937289784844288). Dedicated to the memory of someone dear who passed away in January 2019. Missing you every day.",
-      "author": "Ana Tudor",
-      "source": "https://codepen.io/thebabydino/pen/OJvYZrx",
-      "hash": "0af6ecb3971b34983cffae31687df62b3ea99801"
-    },
-    {
-      "id": "animation.62.neural",
-      "version": "v1",
-      "name": "Neural",
-      "description": "Neural Glow",
-      "author": "Ksenia Kondrashova",
-      "source": "https://codepen.io/ksenia-k/pen/vYwgrWv",
-      "hash": "d40832d3cd397cc098653c6e5887c7b0b3ca53d4"
-    },
-    {
-      "id": "animation.63.green-circuit",
-      "version": "v1",
-      "name": "Green Circuit",
-      "description": "I'm in",
-      "author": "Jared Stanley",
-      "source": "https://codepen.io/ykob/pen/YewoRz",
-      "hash": "e11b0f8a51ea3d4f1d5ed341ef7adbf59ef41585"
-    },
-    {
-      "id": "animation.64.howls-moving-castle",
-      "version": "v1",
-      "name": "Howl's Moving Castle",
-      "description": "Howl's Moving Castle\n",
-      "author": "Nathan Gordon",
-      "source": "https://codepen.io/gordonnl/pen/RwOYEQ",
-      "hash": "a53600ea80217fabf5727efe447f6fbe2114dd03"
-    },
-    {
-      "id": "animation.65.cristal-lands",
-      "version": "v1",
-      "name": "Cristal Lands",
-      "description": "Cristal Lands",
-      "author": "nskrgv",
-      "source": "https://codepen.io/nskrgv/pen/PQzpKb",
-      "hash": "892ed8f6e66a2c6024f00a1566ca77e72d260dae"
-    },
-    {
-      "id": "animation.66.fog-of-war",
-      "version": "v1",
-      "name": "Fog of War",
-      "description": "WebGL Fog",
-      "author": "yoichi kobayashi",
-      "source": "https://codepen.io/ykob/pen/YewoRz",
-      "hash": "5679b6079a2203b090c9cee46ac1acd0114acff5"
-    },
-    {
-      "id": "animation.67.fly-particle",
-      "version": "v1",
-      "name": "Fog of War",
-      "description": "WebGL Fog",
-      "author": "yoichi kobayashi",
-      "source": "https://codepen.io/ykob/pen/YewoRz",
-      "hash": "833665cb0c18cb3fa7c833dcf7493a57b3bf1e93"
-    },
-    {
-      "id": "animation.68.rgb-wave",
-      "version": "v1",
-      "name": "RGB Wave",
-      "description": "RGB Wave",
-      "author": "Yuki",
-      "source": "https://codepen.io/Web_yuki1027/pen/yLgYpWM",
-      "hash": "bd6311ea7ad48b68fda7e21b1e7648a6c5c252d7"
-    },
-    {
-      "id": "animation.69.bit-ocean",
-      "version": "v1",
-      "name": "Bit Ocean",
-      "description": "Bit Ocean",
-      "author": "Griffin Moyer",
-      "source": "https://codepen.io/gmoyer/pen/OxaObd",
-      "hash": "a7f1d0edac9d30dffc2231a4ec80d29e2836edd0"
-    },
-    {
-      "id": "animation.70.blur",
-      "version": "v1",
-      "name": "Bit Ocean",
-      "description": "Bit Ocean",
-      "author": "Griffin Moyer",
-      "source": "https://codepen.io/gmoyer/pen/OxaObd",
-      "hash": "835199c62f1287d3d82b587bce5b8c175c75b7a8",
-      "parameters": [
-        {
-          "id": "opacity",
-          "default": "0.5"
-        }
-      ]
-    }
-  ],
-  "common": {
-    "https://cdnjs.cloudflare.com/ajax/libs/lodash.js/4.17.5/lodash.min.js": {
-      "hash": "21cab1e957740568c96355b3da95359b51243de3",
-      "filename": "lodash.min.js"
-    }
-=======
 [
   {
     "id": "generator.1.svg-wave",
@@ -1055,6 +526,5 @@
         "default": "0.5"
       }
     ]
->>>>>>> 6aef9471
   }
-}+]
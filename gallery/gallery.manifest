[
  {
    "id": "animation.1.galaxy-animation",
    "version": "v1",
    "name": "Galaxy Animated",
    "description": "A slow moving animation of the galaxy with stars",
    "author": "Rahul",
    "source": "https://codepen.io/stack-findover/pen/eYWPwPV",
    "hash": "a704e8b5b1f1eec214484482dd2ce45cf9b588b5",
    "parameters": [
      {
        "id": "background-image",
        "default": "./2799006.jpg"
      }
    ]
  },
  {
    "id": "animation.2.shooting-stars",
    "version": "v1",
    "name": "Shooting Stars",
    "description": "Random speed shooting stars",
    "author": "alphardex",
    "source": "https://codepen.io/alphardex/pen/RwrVoeL",
    "hash": "a1ef61987a00534dc344b35c1d85620082acf1f6"
  },
  {
    "id": "animation.3.spipa-circle",
    "version": "v1",
    "name": "Spipa circle",
    "description": "A cool electro field circle",
    "author": "Alex Andrix",
    "source": "https://codepen.io/alexandrix/pen/oQOvYp",
    "hash": "93d11dad2386c8d44604f731a5c2ea74a6c800d4"
  },
  {
    "id": "animation.4.colored-swipe",
    "version": "v1",
    "name": "Colored Swipe Transition",
    "description": "Whole page colored swipes",
    "author": "Andreas Wilcox",
    "source": "https://codepen.io/SvDvorak/pen/bxoxde",
    "hash": "9cec2f9cda78dce58913d654fb40ae0a133f8443"
  },
  {
    "id": "animation.5.neon-hexagon",
    "version": "v1",
    "name": "Neon Hexagon",
    "description": "Neon Hexagon Foming Particles",
    "author": "Matei Copot",
    "source": "https://codepen.io/towc/pen/mJzOWJ",
    "hash": "548ba1f1b9fbd73e21264eeb492aba04fca5df38"
  },
  {
    "id": "animation.5.plasma",
    "version": "v1",
    "name": "Rainbow Particles",
    "description": "rainbow particle horizon",
    "author": "Matei Copot",
    "source": "https://codepen.io/towc/pen/WvLaKw",
    "hash": "bbbd37c9a12d43d0519302eaee6feeeb3f039147"
  },
  {
    "id": "animation.6.binary-spiral",
    "version": "v1",
    "name": "Binary Spirals",
    "description": "Binary Spirals",
    "author": "Matei Copot",
    "source": "https://codepen.io/towc/pen/dXevxg",
    "hash": "6c2c41adb0f8acd6e64708aed280cff8d52fa810"
  },
  {
    "id": "animation.7.rainbowness",
    "version": "v1",
    "name": "Rainbowness",
    "description": "Rainbowness",
    "author": "Matei Copot",
    "source": "https://codepen.io/towc/pen/EbQKmy",
    "hash": "8c876fa66ca80002711b147eb7dc3487f37c8eb8"
  },
  {
    "id": "animation.9.rainbow-particles",
    "version": "v1",
    "name": "Particle Horizon",
    "description": "rainbow particle horizon",
    "author": "Matei Copot",
    "source": "https://codepen.io/towc/pen/BQEGdz",
    "hash": "bdaf679889aa63123513ad9fa3a33f0247b84164"
  },
  {
    "id": "animation.10.css-dark-particles",
    "version": "v1",
    "name": "CSS Dark Particles",
    "description": "CSS Dark Particles",
    "author": "Takeshi Kano",
    "source": "https://codepen.io/towc/pen/BQEGdz",
    "hash": "bac8e2bcfb1a99f5d334e339545b43f985f8545a"
  },
  {
    "id": "animation.11.space",
    "version": "v1",
    "name": "Space",
    "description": "The final frontier",
    "author": "Akimitsu Hamamuro",
    "source": "https://codepen.io/akm2/pen/RwQXLdP",
    "hash": "5de7c85a9333ec73a4ebd3a3a1b7face041d8be8"
  },
  {
    "id": "animation.12.gradient-particles",
    "version": "v1",
    "name": "Gradient Particles",
    "description": "animated-gradient-particle",
    "author": "cssscript.com",
    "source": "https://www.cssscript.com/demo/animated-gradient-particle/",
    "hash": "b25b5cdbc89c8a9ffd174ec937f2ad159b7fcb53"
  },
  {
    "id": "animation.13.cyber-lights",
    "version": "v1",
    "name": "Cyber Lights",
    "description": "Frosted type lights moving diagnolly",
    "author": "Ben Matthews",
    "source": "https://codepen.io/tsuhre/pen/GLRdKP",
    "hash": "699657c2633f47d3ea8c0134c996b1aaf8979bc2"
  },
  {
    "id": "animation.14.ribbons-two",
    "version": "v1",
    "name": "Ribbons Two",
    "description": "It looks like Windows Vista",
    "author": "Ben Matthews",
    "source": "https://codepen.io/tsuhre/pen/BYbjyg",
    "hash": "2d4f4107dd5a8fe43ebdcb8b2388e3424d967c13"
  },
  {
    "id": "animation.15.sound",
    "version": "v1",
    "name": "Sound",
    "description": "Vibes",
    "author": "Ben Matthews",
    "source": "https://codepen.io/tsuhre/pen/jOqeYWy",
    "hash": "f46e1fcce6c2f3bac37d87e795fbf0c1c02cacd4"
  },
  {
    "id": "animation.16.veil",
    "version": "v1",
    "name": "Veil",
    "description": "Slithers   of   color   veil   the   screen",
    "author": "Ben Matthews",
    "source": "https://codepen.io/tsuhre/pen/QmLVax",
    "hash": "4677aacd1b262d03b7b2c405907fcbfc1a8381a8"
  },
  {
    "id": "animation.17.ribbons",
    "version": "v1",
    "name": "Ribbons",
    "description": "So many layers of ribbons",
    "author": "Ben Matthews",
    "source": "https://codepen.io/tsuhre/pen/MNVYdq",
    "hash": "8e726f11299b4fb1949b1e77d22618d80e84b498"
  },
  {
    "id": "animation.18.particle-cube",
    "version": "v1",
    "name": "3D particle Cube",
    "description": "Pure JS 3D particle Cube - 1000 particles",
    "author": "Bas Groothedde",
    "source": "https://codepen.io/ImagineProgramming/pen/dXVvYb",
    "hash": "8bf4f7259abb49531b852a14c64d5165ee53e1a4"
  },
  {
    "id": "animation.19.trapped-particles",
    "version": "v1",
    "name": "Trapped particles",
    "description": "Trapped particles with shocking connections",
    "author": "Bas Groothedde",
    "source": "https://codepen.io/ImagineProgramming/pen/MavMNO",
    "hash": "c84f31e5a4cd0c415ab27a65c3bb21d6684b2380"
  },
  {
    "id": "animation.20.manifold",
    "version": "v1",
    "name": "Manifold",
    "description": "Enter into the fold",
    "author": "Ben Matthews",
    "source": "https://codepen.io/tsuhre/pen/PozModJ",
    "hash": "66e49b10f453bdfe36fcab83fee6ea22b4c4a978"
  },
  {
    "id": "animation.21.noise-abstraction",
    "version": "v1",
    "name": "Noise Abstraction",
    "description": "Noise Abstraction",
    "author": "Akimitsu Hamamuro",
    "source": "https://codepen.io/akm2/pen/AxGzJb",
    "hash": "71461bfbd3c265f22f53bf0a253bd35ec4c2c32e"
  },
  {
    "id": "animation.22.cloth-ribbons",
    "version": "v1",
    "name": "Cloth Ribbons",
    "description": "It Colorful Cloth Ribbons",
    "author": "Bas Groothedde",
    "source": "https://codepen.io/ImagineProgramming/pen/BavevR",
    "hash": "e8e10491ce5edf23d87e5b0d3cd5614f48efae64"
  },
  {
    "id": "animation.23.ribbons-four",
    "version": "v1",
    "name": "Ribbons Four",
    "description": "It looks like Windows Vista",
    "author": "Ben Matthews",
    "source": "https://codepen.io/tsuhre/pen/MNVYdq",
    "hash": "cc41c13f2af724826baf128943904c74146be6f3"
  },
  {
    "id": "animation.24.trapped-gradient",
    "version": "v1",
    "name": "Trapped graident",
    "description": "Trapped particles with gradient connections",
    "author": "Bas Groothedde",
    "source": "https://codepen.io/ImagineProgramming/pen/qdZWag",
    "hash": "0a68ea96ab4dc62ffcb58316eee1935ee8c359f7"
  },
  {
    "id": "animation.25.galactic-swimmers",
    "version": "v1",
    "name": "Galactic Swimmers",
    "description": "A sea of particles swimming in the galaxy",
    "author": "Bas Groothedde",
    "source": "https://codepen.io/ImagineProgramming/pen/KwVWmE",
    "hash": "eb6a7c23b229ee1f745801d796b8a8aa9c38005f"
  },
  {
    "id": "animation.26.gpu-particles",
    "version": "v1",
    "name": "GPU Particles",
    "description": "First Time GPGPU Particles",
    "author": "Tim Severien",
    "source": "https://codepen.io/timseverien/pen/rWdJZY",
    "hash": "4f38a3aa0447eec0c03865288b703f341de445de"
  },
  {
    "id": "animation.27.tron",
    "version": "v1",
    "name": "Tron",
    "description": "LightCycles in Tron",
    "author": "DanDog",
    "source": "https://codepen.io/timseverien/pen/rWdJZY",
    "hash": "09d9476660da437c443ad5e0e5aff088de779978"
  },
  {
    "id": "animation.28.black-sand-flow-field-v2",
    "version": "v1",
    "name": "Black Sand Flow Field v2",
    "description": "",
    "author": "Jack Rugile",
    "source": "https://codepen.io/jackrugile/pen/wvPvjLX",
    "hash": "b6897d3a579a94efa0a9f06c135354b8eb8ef4e7"
  },
  {
    "id": "animation.31.blooming-flower",
    "version": "v1",
    "name": "Blooming Flower",
    "description": "",
    "author": "Jack Rugile",
    "source": "https://codepen.io/jackrugile/pen/qPrGbo",
    "hash": "372a95302e17d8fd64a8d9e5c2f1ad88a801514e"
  },
  {
    "id": "animation.32.canvas-blending-gradient-circles",
    "version": "v1",
    "name": "Canvas Blending Gradient Circles",
    "description": "",
    "author": "Jack Rugile",
    "source": "https://codepen.io/jackrugile/pen/pomzqE",
    "hash": "4fe6967f392be85a2ad4d29a48d5233eb4d376b5"
  },
  {
    "id": "animation.33.canvas-bokeh",
    "version": "v1",
    "name": "Canvas Bokeh Generation",
    "description": "Pretty heavy, and not exactly true to real photography, but it's a start.",
    "author": "Jack Rugile",
    "source": "https://codepen.io/jackrugile/pen/nYzapO",
    "hash": "590320268a83e517a05c36e48d1d24dc001ade72"
  },
  {
    "id": "animation.34.canvas-color-teams",
    "version": "v1",
    "name": "Canvas Color Teams",
    "description": "",
    "author": "Jack Rugile",
    "source": "https://codepen.io/jackrugile/pen/DdyGPB",
    "hash": "c3a0605c639f83f0a561e358d1eb3b7aea401913"
  },
  {
    "id": "animation.35.canvas-light-explosion",
    "version": "v1",
    "name": "Canvas Light Explosion",
    "description": "Click to clear and change hue.",
    "author": "Jack Rugile",
    "source": "https://codepen.io/jackrugile/pen/Xdaavx",
    "hash": "21ba4213221c371d6883875a7f831baad0142a3c"
  },
  {
    "id": "animation.36.starfield",
    "version": "v1",
    "name": "Starfield",
    "description": "Engage",
    "author": "Jack Rugile",
    "source": "https://codepen.io/jackrugile/pen/Vwxvbw",
    "hash": "8eb6e0f504cf6b6e4b340cd5d7b554c1888d773f"
  },
  {
    "id": "animation.46.codevember-05-simplex-vector-flow-field",
    "version": "v1",
    "name": "#Codevember 05 Simplex Vector Flow Field",
    "description": "Using Jonas Wagner's simplex noise JS implementation to create a vector flow field: https://github.com/jwagner/simplex-noise.js",
    "author": "Jack Rugile",
    "source": "https://codepen.io/jackrugile/pen/zodPjd",
    "hash": "0918e22877463715f13517ca49be0634bdc875d1"
  },
  {
    "id": "animation.47.color-trails",
    "version": "v1",
    "name": "Color Trails",
    "description": "",
    "author": "Jack Rugile",
    "source": "https://codepen.io/jackrugile/pen/GprWyw",
    "hash": "fe30de15fa1b635d18d71b3248989f02e394f16f"
  },
  {
    "id": "animation.48.colorful-wanderers",
    "version": "v1",
    "name": "Colorful Wanderers",
    "description": "\n\nForked from [satchmorun](http://codepen.io/satchmorun/)'s Pen [Colorful Wanderers](http://codepen.io/satchmorun/pen/yyVJxa/).",
    "author": "Jack Rugile",
    "source": "https://codepen.io/jackrugile/pen/xbRqGz",
    "hash": "dd20dabd6d83626d0ad384074b0a1c351bb5c7f9"
  },
  {
    "id": "animation.49.curved-lines",
    "version": "v1",
    "name": "Curved Lines",
    "description": "`#GrayScale_HintOfRainbow_CurvedLinesWeekend`",
    "author": "Jack Rugile",
    "source": "https://codepen.io/jackrugile/pen/zGwqbq",
    "hash": "4c6861ba07be30793a7e8a52802c81f44fe7b8a6"
  },
  {
    "id": "animation.50.sidelined",
    "version": "v1",
    "name": "Line Loop",
    "description": "Side lines",
    "author": "Jack Rugile",
    "source": "https://codepen.io/jackrugile/pen/rNvPvod",
    "hash": "fff775bdd3d9499ed4cc0b2732e9dea6046df373"
  },
  {
    "id": "animation.51.wormhole",
    "version": "v1",
    "name": "Wormhole",
    "description": "Warp 1",
    "author": "Liam Egan",
    "source": "https://codepen.io/shubniggurath/pen/jORzwZq",
    "hash": "7a954f8a9fdce5f5251f62e49c0bb31f0ef0faf8"
  },
  {
    "id": "animation.52.polyhedron-galaxy",
    "version": "v1",
    "name": "Polyhedron galaxy",
    "description": "Practicing with ThreeJS",
    "author": "Júlia Erő",
    "source": "https://codepen.io/planktone/pen/EPXMGj",
    "hash": "24166ccf2e9bb2922c999fda0fdbb1e2e5fdac95"
  },
  {
    "id": "animation.53.stars",
    "version": "v1",
    "name": "Stars",
    "description": "The odd twinkle",
    "author": "Jack Rugile",
    "source": "https://codepen.io/jackrugile/pen/BjBGoM",
    "hash": "61fb83fe6c4b5eab5fd15f529e33de232d77db8a"
  },
  {
    "id": "animation.54.stars-galaxy",
    "version": "v1",
    "name": "Stars Galaxy",
    "description": "Stars Galaxy made for CodePen challenge. This Pen was realized using CSS with SASS. Stars are pseudo elements rotated and translated.",
    "author": "MenSeb",
    "source": "https://codepen.io/MenSeb/pen/yWJgeE",
    "hash": "f73c8ee7f98588e9e38215a902b3afea7894e802"
  },
  {
    "id": "animation.56.azimuthal-viscosity",
    "version": "v1",
    "name": "Azimuthal Viscosity 3",
    "description": "",
    "author": "Alex Andrix",
    "source": "https://codepen.io/alexandrix/pen/ZVewby",
    "hash": "29feed6fb95a0bb13c8d54cc668821074856f8c1"
  },
  {
    "id": "animation.57.browniandrix-noise",
    "version": "v1",
    "name": "Browniandrix noise",
    "description": "Working with a nanomechanics physicist. The dude told me about the nature of Brownian motion, so I made my own special version.\nThen I applied it to attractors, and each attractor is followed by its own baby particle, with a  set of viscosity and spring force. What we see is the particle babes motion.",
    "author": "Alex Andrix",
    "source": "https://codepen.io/alexandrix/pen/jdGBjW",
    "hash": "294cf3be12777843a72ef74bd18661b71f7e3748"
  },
  {
    "id": "animation.58.browniandrix-noise-l3",
    "version": "v1",
    "name": "Browniandrix noise L3",
    "description": "Working with a nanomechanics physicist. The dude told me about the nature of Brownian motion, so I made my own special version.\nThen I applied it to attractors, and each attractor is followed by its own baby particle, with a  set of viscosity and spring force. What we see is the particle babes motion.",
    "author": "Alex Andrix",
    "source": "https://codepen.io/alexandrix/pen/VRaGKq",
    "hash": "4ba9bf6fcf9c5e4f88c5f3cecbe480b287d25416"
  },
  {
    "id": "animation.59.dimension-two-and-a-half",
    "version": "v1",
    "name": "Dimension of Two and a Half",
    "description": "Vanishing point attractors",
    "author": "Alex Andrix",
    "source": "https://codepen.io/alexandrix/pen/OrpdNJ",
    "hash": "52f658854ebb65962f4cde1cccdbaee0d4022542"
  },
  {
    "id": "animation.60.digital-frontier",
    "version": "v1",
    "name": "The Digital Frontier",
    "description": "It's too trippy, dial me out",
    "author": "Ben Matthews",
    "source": "https://codepen.io/tsuhre/pen/YzjEBoG",
    "hash": "5d5fe02971f40bd7415ab56ce15b6e4fd25c8c14"
  },
  {
    "id": "animation.61.cube",
    "version": "v1",
    "name": "Pure CSS cube",
    "description": "[Inspiration](https://twitter.com/beesandbombs/status/1562937289784844288). Dedicated to the memory of someone dear who passed away in January 2019. Missing you every day.",
    "author": "Ana Tudor",
    "source": "https://codepen.io/thebabydino/pen/OJvYZrx",
    "hash": "9f44f28828382d87db2810e1f9c5787170c64589"
  },
  {
    "id": "animation.62.neural",
    "version": "v1",
    "name": "Neural",
    "description": "Neural Glow",
    "author": "Ksenia Kondrashova",
    "source": "https://codepen.io/ksenia-k/pen/vYwgrWv",
    "hash": "e18044a03358937b4861d4afa37a0b743bbf170b"
  },
  {
    "id": "animation.63.green-circuit",
    "version": "v1",
    "name": "Fog of War",
    "description": "WebGL Fog",
    "author": "yoichi kobayashi",
    "source": "https://codepen.io/ykob/pen/YewoRz",
    "hash": "3b4fe2a63408d74c7e77a3aa50f5a606d1f240bc"
  },
  {
    "id": "animation.64.howls-moving-castle",
    "version": "v1",
    "name": "Howl's Moving Castle",
    "description": "Howl's Moving Castle\n",
    "author": "Nathan Gordon",
    "source": "https://codepen.io/gordonnl/pen/RwOYEQ",
    "hash": "cb445e666023320249627d676838c9ff7d5545f6"
  },
  {
    "id": "animation.65.cristal-lands",
    "version": "v1",
    "name": "Cristal Lands",
    "description": "Cristal Lands",
    "author": "nskrgv",
    "source": "https://codepen.io/nskrgv/pen/PQzpKb",
<<<<<<< HEAD
    "hash": "7f8d678d958cc3b104b54d1336c2c0ddf12c1737"
=======
    "hash": "4bcc55c828a7fd9da99cd358e728d0f825822c93"
>>>>>>> dfe7511f
  },
  {
    "id": "animation.66.fog-of-war",
    "version": "v1",
    "name": "Fog of War",
    "description": "WebGL Fog",
    "author": "yoichi kobayashi",
    "source": "https://codepen.io/ykob/pen/YewoRz",
<<<<<<< HEAD
    "hash": "292e5fe19546bd42fec43cda21664a5a5811c9ae"
=======
    "hash": "f9659a9674edb9ee1716016b8cea7e5888830b97"
>>>>>>> dfe7511f
  }
]<|MERGE_RESOLUTION|>--- conflicted
+++ resolved
@@ -480,11 +480,7 @@
     "description": "Cristal Lands",
     "author": "nskrgv",
     "source": "https://codepen.io/nskrgv/pen/PQzpKb",
-<<<<<<< HEAD
-    "hash": "7f8d678d958cc3b104b54d1336c2c0ddf12c1737"
-=======
     "hash": "4bcc55c828a7fd9da99cd358e728d0f825822c93"
->>>>>>> dfe7511f
   },
   {
     "id": "animation.66.fog-of-war",
@@ -493,10 +489,6 @@
     "description": "WebGL Fog",
     "author": "yoichi kobayashi",
     "source": "https://codepen.io/ykob/pen/YewoRz",
-<<<<<<< HEAD
-    "hash": "292e5fe19546bd42fec43cda21664a5a5811c9ae"
-=======
     "hash": "f9659a9674edb9ee1716016b8cea7e5888830b97"
->>>>>>> dfe7511f
   }
 ]
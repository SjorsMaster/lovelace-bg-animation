{
  "packages": [
    {
      "id": "animation.1.home-assistant-particles",
      "version": "v1",
      "name": "Home Assistant Particles",
      "description": "Authentic Home Assistant login page particle background with exact colors and configuration",
      "author": "Home Assistant Team (Adapted)",
      "source": "https://github.com/home-assistant/frontend",
      "hash": "24faeb82cc54a0f2808b67f04355b7139814ae2a",
      "tags": [
        "interactive"
      ]
    },
    {
      "id": "application.1.media-background",
      "version": "v1",
      "name": "Media Background",
      "description": "Media slideshow with various transition effects (Supports images and videos)",
      "author": "Ibz",
      "source": "https://github.com/ibz0q/lovelace-bg-animation",
      "hash": "b0437f981182dc09571f96fdaf3bbff4887adf10",
      "parameters": [
        {
          "name": "transition",
          "default": "crossfade",
          "description": "The transition effect to use between media items. Options include 'fade-to-black', 'random', or an array of specific transitions ['fade', 'slide-left'].",
          "type": [
            "string"
          ],
          "behavior": "environment"
        },
        {
          "name": "transitionDuration",
          "default": 1000,
          "description": "The duration of the transition effect in milliseconds.",
          "type": "number",
          "behavior": "environment"
        },
        {
          "name": "order",
          "default": "shuffle",
          "description": "The order to play media items. Options are 'sequence', 'reverse', or 'shuffle'.",
          "type": "string",
          "behavior": "environment"
        },
        {
          "name": "showProgressBar",
          "default": false,
          "description": "Show or hide the progress bar.",
          "type": "boolean",
          "behavior": "environment"
        },
        {
          "name": "progressBarColor",
          "default": "linear-gradient(90deg, #667eea, #764ba2)",
          "description": "CSS color or gradient for the progress bar.",
          "type": "string",
          "behavior": "environment"
        },
        {
          "name": "progressBarOpacity",
          "default": 0.2,
          "description": "Opacity of the progress bar (0 to 1).",
          "type": "number",
          "behavior": "environment"
        },
        {
          "name": "defaultDuration",
          "default": 9000,
          "description": "Default duration in milliseconds for media items that don't specify their own duration.",
          "type": "number",
          "behavior": "environment"
        },
        {
          "name": "fit",
          "default": "cover",
          "description": "Default fitting mode for all media. Options are 'contain', 'cover', 'fill', 'scale-down', 'none'.",
          "type": "string",
          "enum": [
            "contain",
            "cover",
            "fill",
            "scale-down",
            "none"
          ],
          "behavior": "environment"
        },
        {
          "name": "mediaList",
          "default": [
            {
              "file": "https://cdn.flixel.com/flixel/x9dr8caygivq5secll7i.hd.mp4",
              "duration": "playback",
              "muted": true,
              "preload": "auto",
              "tags": [
                "video"
              ]
            },
            {
              "file": "https://cdn.flixel.com/flixel/v26zyfd6yf0r33s46vpe.hd.mp4",
              "duration": "playback",
              "muted": true,
              "preload": "auto",
              "tags": [
                "video"
              ]
            },
            {
              "file": "https://cdn.flixel.com/flixel/ypy8bw9fgw1zv2b4htp2.hd.mp4",
              "duration": "playback",
              "muted": true,
              "preload": "auto",
              "tags": [
                "video"
              ]
            },
            {
              "file": "https://cdn.flixel.com/flixel/rosz2gi676xhkiw1ut6i.hd.mp4",
              "duration": "playback",
              "muted": true,
              "preload": "auto",
              "tags": [
                "video"
              ]
            },
            {
              "file": "https://cdn.flixel.com/flixel/13e0s6coh6ayapvdyqnv.hd.mp4",
              "duration": "playback",
              "muted": true,
              "preload": "auto",
              "tags": [
                "video",
                "cloudy",
                "partlycloudy"
              ]
            },
            {
              "file": "https://cdn.flixel.com/flixel/aorl3skmssy7udwopk22.hd.mp4",
              "duration": "playback",
              "muted": true,
              "preload": "auto",
              "tags": [
                "video",
                "cloudy",
                "partlycloudy"
              ]
            },
            {
              "file": "https://cdn.flixel.com/flixel/qed6wvf2igukiioykg3r.hd.mp4",
              "duration": "playback",
              "muted": true,
              "preload": "auto",
              "tags": [
                "video",
                "cloudy",
                "partlycloudy"
              ]
            },
            {
              "file": "https://cdn.flixel.com/flixel/3rd72eezaj6d23ahlo7y.hd.mp4",
              "duration": "playback",
              "muted": true,
              "preload": "auto",
              "tags": [
                "video",
                "cloudy",
                "partlycloudy"
              ]
            },
            {
              "file": "https://cdn.flixel.com/flixel/9m11gd43m6qn3y93ntzp.hd.mp4",
              "duration": "playback",
              "muted": true,
              "preload": "auto",
              "tags": [
                "video",
                "cloudy",
                "partlycloudy"
              ]
            },
            {
              "file": "https://cdn.flixel.com/flixel/hrkw2m8eofib9sk7t1v2.hd.mp4",
              "duration": "playback",
              "muted": true,
              "preload": "auto",
              "tags": [
                "video",
                "cloudy",
                "partlycloudy"
              ]
            },
            {
              "file": "https://cdn.flixel.com/flixel/vwqzlk4turo2449be9uf.hd.mp4",
              "duration": "playback",
              "muted": true,
              "preload": "auto",
              "tags": [
                "video",
                "fog"
              ]
            },
            {
              "file": "https://cdn.flixel.com/flixel/5363uhabodwwrzgnq6vx.hd.mp4",
              "duration": "playback",
              "muted": true,
              "preload": "auto",
              "tags": [
                "video",
                "fog"
              ]
            },
            {
              "file": "https://cdn.flixel.com/flixel/e95h5cqyvhnrk4ytqt4q.hd.mp4",
              "duration": "playback",
              "muted": true,
              "preload": "auto",
              "tags": [
                "video",
                "mostlycloudy"
              ]
            },
            {
              "file": "https://cdn.flixel.com/flixel/l2bjw34wnusyf5q2qq3p.hd.mp4",
              "duration": "playback",
              "muted": true,
              "preload": "auto",
              "tags": [
                "video",
                "mostlycloudy"
              ]
            },
            {
              "file": "https://cdn.flixel.com/flixel/rrgta099ulami3zb9fd2.hd.mp4",
              "duration": "playback",
              "muted": true,
              "preload": "auto",
              "tags": [
                "video",
                "mostlycloudy"
              ]
            },
            {
              "file": "https://cdn.flixel.com/flixel/f0w23bd0enxur5ff0bxz.hd.mp4",
              "duration": "playback",
              "muted": true,
              "preload": "auto",
              "tags": [
                "video",
                "rainy"
              ]
            },
            {
              "file": "https://cdn.flixel.com/flixel/hlhff0h8md4ev0kju5be.hd.mp4",
              "duration": "playback",
              "muted": true,
              "preload": "auto",
              "tags": [
                "video",
                "sunny"
              ]
            },
            {
              "file": "https://cdn.flixel.com/flixel/zjqsoc6ecqhntpl5vacs.hd.mp4",
              "duration": "playback",
              "muted": true,
              "preload": "auto",
              "tags": [
                "video",
                "sunny"
              ]
            },
            {
              "file": "https://cdn.flixel.com/flixel/jvw1avupguhfbo11betq.hd.mp4",
              "duration": "playback",
              "muted": true,
              "preload": "auto",
              "tags": [
                "video",
                "sunny"
              ]
            },
            {
              "file": "https://cdn.flixel.com/flixel/8cmeusxf3pkanai43djs.hd.mp4",
              "duration": "playback",
              "muted": true,
              "preload": "auto",
              "tags": [
                "video",
                "sunny"
              ]
            },
            {
              "file": "https://cdn.flixel.com/flixel/guwb10mfddctfvwioaex.hd.mp4",
              "duration": "playback",
              "muted": true,
              "preload": "auto",
              "playbackRate": 0.75,
              "tags": [
                "video",
                "sunny"
              ]
            }
          ],
          "description": "Array of media items. Each item should have {file, duration, preload, tags, stretchToFit, muted, fit, playbackRate} properties.",
          "type": "array",
          "behavior": "environment",
          "schema": {
            "type": "object",
            "properties": {
              "file": {
                "type": "string",
                "description": "URL or path to media file"
              },
              "duration": {
                "type": [
                  "number",
                  "string"
                ],
                "description": "Duration in ms or 'playback' for videos"
              },
              "preload": {
                "type": "string",
                "enum": [
                  "eager",
                  "auto"
                ],
                "description": "eager or auto"
              },
              "tags": {
                "type": "array",
                "items": {
                  "type": "string"
                },
                "description": "Array of tags for filtering"
              },
              "stretchToFit": {
                "type": "boolean",
                "description": "Whether to stretch media to cover container"
              },
              "muted": {
                "type": "boolean",
                "description": "Whether to mute video (videos only)"
              },
              "transition": {
                "type": [
                  "string"
                ],
                "description": "Optional per-item transition override"
              },
              "fit": {
                "type": "string",
                "enum": [
                  "contain",
                  "cover",
                  "fill",
                  "scale-down",
                  "none"
                ],
                "description": "Per-item fitting mode override"
              },
              "playbackRate": {
                "type": "number",
                "description": "Playback speed multiplier for videos (videos only). 1.0 = normal speed, 0.5 = half speed, 2.0 = double speed, etc. Values between 0.1 and 16.0 are supported by most browsers."
              }
            }
          }
        }
      ]
    },
    {
      "id": "generator.1.svg-wave",
      "version": "v1",
      "name": "Gradient Wave Generator",
      "description": "SVG Gradient Wave Generator",
      "author": "Fabio Ottaviani",
      "source": "https://codepen.io/supah/pen/prVVOx",
<<<<<<< HEAD
      "hash": "96e151a1f4483f1c6cbe7e4e27f45d42cae3e89f",
=======
      "hash": "6d5ef78d181c88d35e7a5b911d1daed2df04e938",
>>>>>>> 76172aa2
      "tags": [
        "interactive"
      ]
    },
    {
      "id": "animation.2.shooting-stars",
      "version": "v1",
      "name": "Shooting Stars",
      "description": "Random speed shooting stars",
      "author": "alphardex",
      "source": "https://codepen.io/alphardex/pen/RwrVoeL",
      "hash": "1b90261da9ffd402d42083e7d755ff0eff0a022a",
      "tags": [
        "slow"
      ]
    },
    {
      "id": "generator.2.knots",
      "version": "v1",
      "name": "Knots",
      "description": "Not knots",
      "author": "Dillon",
      "source": "https://codepen.io/Dillo/pen/OJYyMNR",
      "hash": "24ce4b61ee1499d099b84480fb31449e52011d9e",
      "tags": [
        "interactive"
      ]
    },
    {
      "id": "animation.3.spipa-circle",
      "version": "v1",
      "name": "Spipa circle",
      "description": "A cool electro field circle",
      "author": "Alex Andrix",
      "source": "https://codepen.io/alexandrix/pen/oQOvYp",
      "hash": "2de4b818a35644c09493d3fa257a9d919422a542"
    },
    {
      "id": "animation.4.colored-swipe",
      "version": "v1",
      "name": "Colored Swipe Transition",
      "description": "Whole page colored swipes",
      "author": "Andreas Wilcox",
      "source": "https://codepen.io/SvDvorak/pen/bxoxde",
      "hash": "55c7bf2bbf3fc7762953b36ac14d1cec1c9a1f8b"
    },
    {
      "id": "animation.5.neon-hexagon",
      "version": "v1",
      "name": "Neon Hexagon",
      "description": "Neon Hexagon Foming Particles",
      "author": "Matei Copot",
      "source": "https://codepen.io/towc/pen/mJzOWJ",
      "hash": "7e2fc77b6ad30f3d9e2bf85aa673774b9c4f24e5"
    },
    {
      "id": "animation.5.plasma",
      "version": "v1",
      "name": "Rainbow Particles",
      "description": "rainbow particle horizon",
      "author": "Matei Copot",
      "source": "https://codepen.io/towc/pen/WvLaKw",
      "hash": "8c9d594fc75d45b29b51658a09d2e92217b77f02"
    },
    {
      "id": "animation.6.binary-spiral",
      "version": "v1",
      "name": "Binary Spirals",
      "description": "Binary Spirals",
      "author": "Matei Copot",
      "source": "https://codepen.io/towc/pen/dXevxg",
      "hash": "a3967c76961da92291ea23e229c6d03291e7c906"
    },
    {
      "id": "animation.7.rainbowness",
      "version": "v1",
      "name": "Rainbowness",
      "description": "Rainbowness",
      "author": "Matei Copot",
      "source": "https://codepen.io/towc/pen/EbQKmy",
      "hash": "34497ad9eb5538e231d2546fd1fbf74a88479f55"
    },
    {
      "id": "animation.9.rainbow-particles",
      "version": "v1",
      "name": "Particle Horizon",
      "description": "rainbow particle horizon",
      "author": "Matei Copot",
      "source": "https://codepen.io/towc/pen/BQEGdz",
      "hash": "6600c07376d4743c5ca765d16f398dc8f3b1e9a2"
    },
    {
      "id": "animation.10.css-dark-particles",
      "version": "v1",
      "name": "CSS Dark Particles",
      "description": "CSS Dark Particles",
      "author": "Takeshi Kano",
      "source": "https://codepen.io/towc/pen/BQEGdz",
      "hash": "712b48c70915ed07a50d1d66925610f29fa19d5d"
    },
    {
      "id": "animation.11.space",
      "version": "v1",
      "name": "Space",
      "description": "The final frontier",
      "author": "Akimitsu Hamamuro",
      "source": "https://codepen.io/akm2/pen/RwQXLdP",
      "hash": "30df09d3839c7a98450212eb6d9bd393eedbcd98",
      "tags": [
        "interactive"
      ]
    },
    {
      "id": "animation.12.gradient-particles",
      "version": "v1",
      "name": "Gradient Particles",
      "description": "animated-gradient-particle",
      "author": "cssscript.com",
      "source": "https://www.cssscript.com/demo/animated-gradient-particle/",
      "hash": "04e0587b70ae3528f0a0e63b8b69c9b629519b50"
    },
    {
      "id": "animation.13.cyber-lights",
      "version": "v1",
      "name": "Cyber Lights",
      "description": "Frosted type lights moving diagnolly",
      "author": "Ben Matthews",
      "source": "https://codepen.io/tsuhre/pen/GLRdKP",
      "hash": "476f9f8b3535418c1012a52264aebfa23847c519"
    },
    {
      "id": "animation.14.ribbons-two",
      "version": "v1",
      "name": "Ribbons Two",
      "description": "It looks like Windows Vista",
      "author": "Ben Matthews",
      "source": "https://codepen.io/tsuhre/pen/BYbjyg",
      "hash": "f6abb2dcf927154b2dff38686f32e2c1bb63114e"
    },
    {
      "id": "animation.15.sound",
      "version": "v1",
      "name": "Sound",
      "description": "Vibes",
      "author": "Ben Matthews",
      "source": "https://codepen.io/tsuhre/pen/jOqeYWy",
      "hash": "0c3808ccfd86052fbfda08066238daf09a13fcd3"
    },
    {
      "id": "animation.16.veil",
      "version": "v1",
      "name": "Veil",
      "description": "Slithers   of   color   veil   the   screen",
      "author": "Ben Matthews",
      "source": "https://codepen.io/tsuhre/pen/QmLVax",
      "hash": "fba780872b9c8a870409629167574bd2cd002f57"
    },
    {
      "id": "animation.17.ribbons",
      "version": "v1",
      "name": "Ribbons",
      "description": "So many layers of ribbons",
      "author": "Ben Matthews",
      "source": "https://codepen.io/tsuhre/pen/MNVYdq",
      "hash": "bd2e87a28962f48f3790b84f71ef34d0534b6eb4"
    },
    {
      "id": "animation.18.particle-cube",
      "version": "v1",
      "name": "3D particle Cube",
      "description": "Pure JS 3D particle Cube - 1000 particles",
      "author": "Bas Groothedde",
      "source": "https://codepen.io/ImagineProgramming/pen/dXVvYb",
      "hash": "387e030e0f1a1655bd53f42456bbb7f05b9de9fd",
      "tags": [
        "interactive"
      ]
    },
    {
      "id": "animation.19.trapped-particles",
      "version": "v1",
      "name": "Trapped particles",
      "description": "Trapped particles with shocking connections",
      "author": "Bas Groothedde",
      "source": "https://codepen.io/ImagineProgramming/pen/MavMNO",
      "hash": "587cf97d8560990f2141edaf1801c4c9b0e0cb71",
      "tags": [
        "interactive"
      ]
    },
    {
      "id": "animation.20.manifold",
      "version": "v1",
      "name": "Manifold",
      "description": "Enter into the fold",
      "author": "Ben Matthews",
      "source": "https://codepen.io/tsuhre/pen/PozModJ",
      "hash": "eaedebe638d6affaa28b26509fa240b8d8d16c68"
    },
    {
      "id": "animation.21.noise-abstraction",
      "version": "v1",
      "name": "Noise Abstraction",
      "description": "Noise Abstraction",
      "author": "Akimitsu Hamamuro",
      "source": "https://codepen.io/akm2/pen/AxGzJb",
      "hash": "ff621ad7bf25910238c4e158893bd7844f8b957b",
      "tags": [
        "interactive"
      ]
    },
    {
      "id": "animation.22.cloth-ribbons",
      "version": "v1",
      "name": "Cloth Ribbons",
      "description": "It Colorful Cloth Ribbons",
      "author": "Bas Groothedde",
      "source": "https://codepen.io/ImagineProgramming/pen/BavevR",
<<<<<<< HEAD
      "hash": "66a43a14bdabad79ac7c2dca0d0474212a192c85",
=======
      "hash": "7b8e5260f5c96a53d6a54f6d011e592945910666",
>>>>>>> 76172aa2
      "tags": [
        "interactive"
      ]
    },
    {
      "id": "animation.23.ribbons-four",
      "version": "v1",
      "name": "Ribbons Four",
      "description": "It looks like Windows Vista",
      "author": "Ben Matthews",
      "source": "https://codepen.io/tsuhre/pen/MNVYdq",
      "hash": "1fae2b5fe4607777d23065cc1b14d48f81b3b9d7"
    },
    {
      "id": "animation.24.trapped-gradient",
      "version": "v1",
      "name": "Trapped graident",
      "description": "Trapped particles with gradient connections",
      "author": "Bas Groothedde",
      "source": "https://codepen.io/ImagineProgramming/pen/qdZWag",
      "hash": "b9a8af05176d307bf259d170a39b4578c43342ba",
      "tags": [
        "interactive"
      ]
    },
    {
      "id": "animation.25.galactic-swimmers",
      "version": "v1",
      "name": "Galactic Swimmers",
      "description": "A sea of particles swimming in the galaxy",
      "author": "Bas Groothedde",
      "source": "https://codepen.io/ImagineProgramming/pen/KwVWmE",
      "hash": "894e5492764d86116df9b89763b77b1a95b388c2"
    },
    {
      "id": "animation.26.gpu-particles",
      "version": "v1",
      "name": "GPU Particles",
      "description": "First Time GPGPU Particles",
      "author": "Tim Severien",
      "source": "https://codepen.io/timseverien/pen/rWdJZY",
      "hash": "d6f1ee2c95d23c4b5adf160a38ae806259e47b1a"
    },
    {
      "id": "animation.27.tron",
      "version": "v1",
      "name": "Tron",
      "description": "LightCycles in Tron",
      "author": "DanDog",
      "source": "https://codepen.io/timseverien/pen/rWdJZY",
      "hash": "9abe7f022fea763564a707daa07586b898ee88c7"
    },
    {
      "id": "animation.28.black-sand-flow-field-v2",
      "version": "v1",
      "name": "Black Sand Flow Field v2",
      "description": "",
      "author": "Jack Rugile",
      "source": "https://codepen.io/jackrugile/pen/wvPvjLX",
      "hash": "47df120602e809cd64f36b46b654c13e19002794"
    },
    {
      "id": "animation.31.blooming-flower",
      "version": "v1",
      "name": "Blooming Flower",
      "description": "",
      "author": "Jack Rugile",
      "source": "https://codepen.io/jackrugile/pen/qPrGbo",
      "hash": "d546a3d82f4f3be3a4d16f07581ab634322d5021"
    },
    {
      "id": "animation.32.canvas-blending-gradient-circles",
      "version": "v1",
      "name": "Canvas Blending Gradient Circles",
      "description": "",
      "author": "Jack Rugile",
      "source": "https://codepen.io/jackrugile/pen/pomzqE",
      "hash": "48f9865bbab317e660f64f36b8c810fc8b96ed85",
      "tags": [
        "interactive"
      ]
    },
    {
      "id": "animation.33.canvas-bokeh",
      "version": "v1",
      "name": "Canvas Bokeh Generation",
      "description": "Pretty heavy, and not exactly true to real photography, but it's a start.",
      "author": "Jack Rugile",
      "source": "https://codepen.io/jackrugile/pen/nYzapO",
      "hash": "ed15e52d3ba63b324498617c57ce8f63a4457805",
      "tags": [
        "interactive"
      ]
    },
    {
      "id": "animation.34.canvas-color-teams",
      "version": "v1",
      "name": "Canvas Color Teams",
      "description": "",
      "author": "Jack Rugile",
      "source": "https://codepen.io/jackrugile/pen/DdyGPB",
      "hash": "26e6cb4cdef654671b23a955f451832463602433"
    },
    {
      "id": "animation.35.canvas-light-explosion",
      "version": "v1",
      "name": "Canvas Light Explosion",
      "description": "Click to clear and change hue.",
      "author": "Jack Rugile",
      "source": "https://codepen.io/jackrugile/pen/Xdaavx",
      "hash": "49bb33cdffcd2e953661742bc839348831beb22d",
      "tags": [
        "interactive"
      ]
    },
    {
      "id": "animation.36.starfield",
      "version": "v1",
      "name": "Starfield",
      "description": "Engage",
      "author": "Jack Rugile",
      "source": "https://codepen.io/jackrugile/pen/Vwxvbw",
      "hash": "c7e8cbb2a4024fc2cd94b1adc5fce00fe4561cbb",
      "tags": [
        "interactive"
      ]
    },
    {
      "id": "animation.46.codevember-05-simplex-vector-flow-field",
      "version": "v1",
      "name": "#Codevember 05 Simplex Vector Flow Field",
      "description": "Using Jonas Wagner's simplex noise JS implementation to create a vector flow field: https://github.com/jwagner/simplex-noise.js",
      "author": "Jack Rugile",
      "source": "https://codepen.io/jackrugile/pen/zodPjd",
      "hash": "f4db72559b45f5bfe8cc547b413f5959049d4b9a"
    },
    {
      "id": "animation.47.color-trails",
      "version": "v1",
      "name": "Color Trails",
      "description": "",
      "author": "Jack Rugile",
      "source": "https://codepen.io/jackrugile/pen/GprWyw",
      "hash": "d0d78a532a3b51cc3b7922dbeb44aaf3c84816e9",
      "tags": [
        "interactive"
      ]
    },
    {
      "id": "animation.48.colorful-wanderers",
      "version": "v1",
      "name": "Colorful Wanderers",
      "description": "\n\nForked from [satchmorun](http://codepen.io/satchmorun/)'s Pen [Colorful Wanderers](http://codepen.io/satchmorun/pen/yyVJxa/).",
      "author": "Jack Rugile",
      "source": "https://codepen.io/jackrugile/pen/xbRqGz",
      "hash": "61aaefeb75c52eb2f20e1b20073ef155083fd2d1",
      "tags": [
        "interactive"
      ]
    },
    {
      "id": "animation.49.curved-lines",
      "version": "v1",
      "name": "Curved Lines",
      "description": "`#GrayScale_HintOfRainbow_CurvedLinesWeekend`",
      "author": "Jack Rugile",
      "source": "https://codepen.io/jackrugile/pen/zGwqbq",
      "hash": "5295ee81be54fc941425ca09df37ffc98ad6f07f"
    },
    {
      "id": "animation.50.sidelined",
      "version": "v1",
      "name": "Line Loop",
      "description": "Side lines",
      "author": "Jack Rugile",
      "source": "https://codepen.io/jackrugile/pen/rNvPvod",
      "hash": "7cdc15d4a8a041ee9f582a58d0b0dd1efeb59d2a"
    },
    {
      "id": "animation.52.polyhedron-galaxy",
      "version": "v1",
      "name": "Polyhedron galaxy",
      "description": "Practicing with ThreeJS",
      "author": "Júlia Erő",
      "source": "https://codepen.io/planktone/pen/EPXMGj",
      "hash": "9972ad7ce9d68f7fb3f3c54db7e06999c7e30b8b",
      "tags": [
        "interactive"
      ]
    },
    {
      "id": "animation.53.stars",
      "version": "v1",
      "name": "Stars",
      "description": "The odd twinkle",
      "author": "Jack Rugile",
      "source": "https://codepen.io/jackrugile/pen/BjBGoM",
      "hash": "1f3287d72eaee22a64eae9999e3734d6aa9a980a"
    },
    {
      "id": "animation.54.stars-galaxy",
      "version": "v1",
      "name": "Stars Galaxy",
      "description": "Stars Galaxy made for CodePen challenge. This Pen was realized using CSS with SASS. Stars are pseudo elements rotated and translated.",
      "author": "MenSeb",
      "source": "https://codepen.io/MenSeb/pen/yWJgeE",
      "hash": "f84abb005802459a2d672b6e2ca7d68d7e913c5b"
    },
    {
      "id": "animation.56.azimuthal-viscosity",
      "version": "v1",
      "name": "Azimuthal Viscosity 3",
      "description": "",
      "author": "Alex Andrix",
      "source": "https://codepen.io/alexandrix/pen/ZVewby",
      "hash": "dba568399d2a519ca6edd5952c337b660ab3a4b6"
    },
    {
      "id": "animation.57.browniandrix-noise",
      "version": "v1",
      "name": "Browniandrix noise",
      "description": "Working with a nanomechanics physicist. The dude told me about the nature of Brownian motion, so I made my own special version. Then I applied it to attractors, and each attractor is followed by its own baby particle, with a  set of viscosity and spring force. What we see is the particle babes motion.",
      "author": "Alex Andrix",
      "source": "https://codepen.io/alexandrix/pen/jdGBjW",
      "hash": "bbcd571f7b2163a592a38331034f341ece18f6a4",
      "tags": [
        "interactive"
      ]
    },
    {
      "id": "animation.58.browniandrix-noise-l3",
      "version": "v1",
      "name": "Browniandrix noise L3",
      "description": "Working with a nanomechanics physicist. The dude told me about the nature of Brownian motion, so I made my own special version.\nThen I applied it to attractors, and each attractor is followed by its own baby particle, with a  set of viscosity and spring force. What we see is the particle babes motion.",
      "author": "Alex Andrix",
      "source": "https://codepen.io/alexandrix/pen/VRaGKq",
      "hash": "8c478cf2dd2bc82faec731202b1deacb9c8f9fb6",
      "tags": [
        "interactive"
      ]
    },
    {
      "id": "animation.59.dimension-two-and-a-half",
      "version": "v1",
      "name": "Dimension of Two and a Half",
      "description": "Vanishing point attractors",
      "author": "Alex Andrix",
      "source": "https://codepen.io/alexandrix/pen/OrpdNJ",
      "hash": "246474afdc4e26b4f8cdce3f7075a180971921f0"
    },
    {
      "id": "animation.60.digital-frontier",
      "version": "v1",
      "name": "The Digital Frontier",
      "description": "Dial me in",
      "author": "Ben Matthews",
      "source": "https://codepen.io/tsuhre/pen/YzjEBoG",
      "hash": "910a9eee7c91f0cb38a1610de6eaab383863836f"
    },
    {
      "id": "animation.61.cube",
      "version": "v1",
      "name": "Pure CSS cube",
      "description": "[Inspiration](https://twitter.com/beesandbombs/status/1562937289784844288). Dedicated to the memory of someone dear who passed away in January 2019. Missing you every day.",
      "author": "Ana Tudor",
      "source": "https://codepen.io/thebabydino/pen/OJvYZrx",
      "hash": "0af6ecb3971b34983cffae31687df62b3ea99801"
    },
    {
      "id": "animation.62.neural",
      "version": "v1",
      "name": "Neural",
      "description": "Neural Glow",
      "author": "Ksenia Kondrashova",
      "source": "https://codepen.io/ksenia-k/pen/vYwgrWv",
      "hash": "d3454b51e861772a5195f10381202bd03148f169",
      "tags": [
        "interactive"
      ]
    },
    {
      "id": "animation.63.green-circuit",
      "version": "v1",
      "name": "Green Circuit",
      "description": "I'm in",
      "author": "Jared Stanley",
      "source": "https://codepen.io/ykob/pen/YewoRz",
      "hash": "cb0922ff54c6e8a6401adbebcf4c042c54556611",
      "parameters": [
        {
          "name": "textColor",
          "default": "rgba(22,222,82,0.6992)",
          "description": "The color of the dots",
          "type": "string"
        }
      ]
    },
    {
      "id": "animation.64.howls-moving-castle",
      "version": "v1",
      "name": "Howl's Moving Castle",
      "description": "Howl's Moving Castle\n",
      "author": "Nathan Gordon",
      "source": "https://codepen.io/gordonnl/pen/RwOYEQ",
<<<<<<< HEAD
      "hash": "d534995cf2c7000d04e5762f0229a31031bf7a2d",
=======
      "hash": "2028edc88a830842ceb082bcb90bb1dcefbcbfdc",
>>>>>>> 76172aa2
      "tags": [
        "interactive"
      ]
    },
    {
      "id": "animation.65.cristal-lands",
      "version": "v1",
      "name": "Cristal Lands",
      "description": "Cristal Lands",
      "author": "nskrgv",
      "source": "https://codepen.io/nskrgv/pen/PQzpKb",
      "hash": "39fb23687646f5c3b5f174a99c26eb80652736c3",
      "tags": [
        "interactive"
      ]
    },
    {
      "id": "animation.66.fog-of-war",
      "version": "v1",
      "name": "Fog of War",
      "description": "WebGL Fog",
      "author": "yoichi kobayashi",
      "source": "https://codepen.io/ykob/pen/YewoRz",
      "hash": "93f566d61b9be267c1a0b7823da7ed8c763ee9b6"
    },
    {
      "id": "animation.67.fly-particle",
      "version": "v1",
      "name": "Fly Particle",
      "description": "Interactive particle animation",
      "author": "Original Author",
      "source": "Original Source",
      "hash": "c37694e2f8b71d130d33b3541346e35250750e2c",
      "tags": [
        "interactive"
      ]
    },
    {
      "id": "animation.68.rgb-wave",
      "version": "v1",
      "name": "RGB Wave",
      "description": "RGB Wave",
      "author": "Yuki",
      "source": "https://codepen.io/Web_yuki1027/pen/yLgYpWM",
      "hash": "9b5cc61206c5ee6806de47e9e23d31b8b5bebf6c"
    },
    {
      "id": "animation.69.bit-ocean",
      "version": "v1",
      "name": "Bit Ocean",
      "description": "Bit Ocean",
      "author": "Griffin Moyer",
      "source": "https://codepen.io/gmoyer/pen/OxaObd",
      "hash": "49bb23d1aa5d7e632397b16a4d97d14f09ac3bd1"
    },
    {
      "id": "animation.70.blur",
      "version": "v1",
      "name": "Blur",
      "description": "Shift",
      "author": "tympanus",
      "source": "https://tympanus.net/Development/AmbientCanvasBackgrounds/index3.html",
      "hash": "cb4e56d10834f720b2dd15cbcc4fe416d6e0821e",
      "parameters": [
        {
          "name": "opacity",
          "default": "0.5",
          "description": "The opacity of the background",
          "type": "string"
        }
      ]
    },
    {
      "id": "animation.71.interactive-gradient",
      "version": "v1",
      "name": "Nothing",
      "description": "Interactive gradient",
      "author": "Ray Victor PRO",
      "source": "https://codepen.io/ray7551/pen/EbVmZd",
      "hash": "d0288e903837466a9969a4215cdff2d089c229de",
      "tags": [
        "interactive"
      ]
    },
    {
      "id": "animation.72.playstation-3-bg-style",
      "version": "v1",
      "name": "Playstation 3",
      "description": "RetroArch Menu Ribbon",
      "author": "Boris Šehovac",
      "source": "https://codepen.io/bsehovac/pen/jdawXK",
      "hash": "1232d37b74264e392f905cc259828760c3735df9",
      "parameters": [
        {
          "name": "waveColor",
          "default": "rgb(255,255,255)",
          "description": "The color of the wave in RGB format",
          "type": "string"
        }
      ]
    },
    {
      "id": "animation.73.alien-blackout-intro-scene-react-webgl",
      "version": "v1",
      "name": "Alien - Blackout Intro Scene",
      "description": "Made with React and WebGL",
      "author": "Boris Šehovac",
      "source": "https://codepen.io/bsehovac/pen/MNOEVe",
<<<<<<< HEAD
      "hash": "166dc92f122d7b3acc1b19790e200c16378d07bd",
=======
      "hash": "0a203f8f33d5ae07de6eef79c126415555b2f73e",
>>>>>>> 76172aa2
      "tags": [
        "interactive"
      ]
    },
    {
      "id": "animation.74.dvd-screensaver",
      "version": "v1",
      "name": "DVD Screensaver",
      "description": "Simple DVD screensaver implementation with requestAnimationFrame",
      "author": "Karl Saunders",
      "source": "https://codepen.io/Mobius1/pen/wGVveZ",
      "hash": "a986d32d2c4c9b26d2d11927f87306d7f87579ff"
    },
    {
      "id": "animation.75.hexagonal-truchet-10-print",
      "version": "v1",
      "name": "Hexagonal Truchet 10 Print",
      "description": "Inspired by [Ben Matthews]",
      "author": "Dillon",
      "source": "https://codepen.io/Dillo/pen/qEWQgXW",
      "hash": "c1e968e235e3699ffecd6122fb607b7259511e55",
      "parameters": [
        {
          "name": "screen_duration",
          "description": "Time to cross the screen vertically",
          "default": 200,
          "type": "string"
        }
      ],
      "tags": [
        "interactive"
      ]
    },
    {
      "id": "animation.76.hexanimation",
      "version": "v1",
      "name": "Hexanimation",
      "description": "Mouse vertical position controls pattern size when you click.",
      "author": "Dillon",
      "source": "https://codepen.io/Dillo/pen/LYvowrg",
      "hash": "f9e850f6167e6eaf5a6e79495f26ac3152a3665b",
      "tags": [
        "interactive"
      ]
    },
    {
      "id": "animation.77.hexanimation-2",
      "version": "v1",
      "name": "Hexanimation 2",
      "description": "Mouse vertical position controls pattern size when you click.  ",
      "author": "Dillon",
      "source": "https://codepen.io/Dillo/pen/poBXvgg",
      "hash": "c7a2716cbb2c8453f7778d1366abd091e26ce5ac",
      "tags": [
        "interactive"
      ]
    },
    {
      "id": "animation.78.just-in-case",
      "version": "v1",
      "name": "Just In Case",
      "description": "Text animation with a shader in the background.",
      "author": "Matthias Hurrle",
      "source": "https://codepen.io/atzedent/pen/PwobBLM",
      "hash": "116fcde7b59d63de7503fda9fbf27c58069c2243",
      "tags": [
        "interactive"
      ]
    },
    {
      "id": "animation.79.canvas-ribbons",
      "version": "v1",
      "name": "Canvas Ribbons",
      "description": "",
      "author": "Boris Šehovac",
      "source": "https://codepen.io/bsehovac/pen/LQVzxJ",
      "hash": "ba019014ac4ae88d0fe84e76174d265491bbacc0"
    },
    {
      "id": "generator.79.more-columns",
      "version": "v1",
      "name": "More columns",
      "description": "Randomly generated columns",
      "author": "Dillon",
      "source": "https://codepen.io/Dillo/pen/NPWbdMP",
      "hash": "c3a56a40677e4742d2d8140caf62bf2e0de54ab7",
      "tags": [
        "interactive"
      ]
    },
    {
      "id": "animation.80.particle-waves",
      "version": "v1",
      "name": "Particle Waves WebGL Shader",
      "description": "Particle Waves made with native WebGL shader",
      "author": "Boris Šehovac",
      "source": "https://codepen.io/bsehovac/pen/GPweQe",
      "hash": "524666ffd51b54a6fe40f989633dc2d0673b5b80",
      "tags": [
        "interactive"
      ]
    },
    {
      "id": "animation.81.remember-windows",
      "version": "v1",
      "name": "Remember Windows?",
      "description": "The old Windows screensaver.",
      "author": "Lanny",
      "source": "https://codepen.io/lannymcnie/pen/PRZJab",
<<<<<<< HEAD
      "hash": "4abba610dd38ea34705627dfb273ef3b178c3f57",
=======
      "hash": "6c434764d9847ad6e5e728a0501667e9900e8605",
>>>>>>> 76172aa2
      "tags": []
    },
    {
      "id": "animation.82.storm",
      "version": "v1",
      "name": "Storm",
      "description": "Storm approaches",
      "author": "Liam Egan",
      "source": "https://codepen.io/shubniggurath/pen/BVKgJK",
      "hash": "c6f29551180ae4985caddb38e5541e38f719adc1",
      "tags": [
        "interactive"
      ]
    },
    {
      "id": "animation.83.strange-tubes",
      "version": "v1",
      "name": "Strange Tubes #2",
      "description": "Tubes, again...",
      "author": "Kevin Levron",
      "source": "https://codepen.io/soju22/pen/JzzvbR",
      "hash": "ca9ae1933eb510d5d5133faaf0ea600362c4904a",
      "tags": [
        "interactive"
      ]
    },
    {
      "id": "animation.84.troisjs-starfield",
      "version": "v1",
      "name": "Color Starfield",
      "description": "Made with TroisJS",
      "author": "Kevin Levron",
      "source": "https://codepen.io/soju22/pen/JjEqebK",
      "hash": "f1eaaf8ef0c4e402fde5cca753ba8470fba20847",
      "parameters": [
        {
          "name": "POINTS_COUNT",
          "default": 30000,
          "description": "Number of points",
          "type": "string"
        }
      ]
    },
    {
      "id": "animation.85.truchet-10-print-imitation",
      "version": "v1",
      "name": "Truchet 10 Print (imitation)",
      "description": "Inspired by [Ben Matthews]",
      "author": "Dillon",
      "source": "https://codepen.io/Dillo/pen/raBqEZy",
      "hash": "df94d3917bf9ab3946dad5decff4144d82d3bf83",
      "tags": [
        "interactive"
      ]
    },
    {
      "id": "generator.86.silky-carpet",
      "version": "v1",
      "name": "Silky Carpet",
      "description": "Simulating noise variance",
      "author": "Sarah Drasner",
      "source": "https://codepen.io/sdras/pen/EgmOKV",
      "hash": "2c4b882ab4b627f33acda0f341df0180fda0c3d3"
    },
    {
      "id": "animation.87.point-sprites",
      "version": "v1",
      "name": "Point Sprites",
      "description": "WebGL randomly generated starfield",
      "author": "AzazelN28",
      "source": "https://codepen.io/AzazelN28/pen/zvXZQw",
      "hash": "31b7f37a7d505adcf9c09d97358251266e1de1a6",
      "tags": [
        "interactive"
      ]
    },
    {
      "id": "animation.88.fish-tank",
      "version": "v1",
      "name": "Fish Tank",
      "description": "Somethings fishy here! A fish tank animation with a variety of fish species and swimming speeds.",
      "author": "Scott Weaver",
      "source": "https://codepen.io/sweaver2112/pen/qBdZLMQ",
      "hash": "8deb5a30f89d855a9fa3c9bbde20c627796206ad",
      "parameters": [
        {
          "name": "Presets",
          "default": "Ocean Mix",
          "description": "Preset options",
          "type": "string",
          "options": [
            "Ocean Mix",
            "75 Lone Fish",
            "Tropical Seas",
            "Schools",
            "Coral Reef",
            "Salmon Run",
            "Deep Water"
          ]
        },
        {
          "name": "NumFishGroups",
          "default": "20",
          "description": "Number of fish groups",
          "type": "string"
        },
        {
          "name": "SingleFishOnly",
          "default": "false",
          "description": "Only single fish",
          "type": "boolean"
        },
        {
          "name": "MaxPerSchool",
          "default": "6",
          "description": "Maximum number of fish per school",
          "type": "string"
        },
        {
          "name": "ColorChanging",
          "default": true,
          "description": "Color changing fish",
          "type": "boolean"
        },
        {
          "name": "PercentSchools",
          "default": "25",
          "description": "Percentage of schools",
          "type": "string"
        },
        {
          "name": "SwimSpeed",
          "default": "Slow",
          "description": "Speed of swimming fish",
          "type": "string"
        },
        {
          "name": "FishSpecies",
          "default": "🐟 🐠 🐡",
          "description": "Species of fish",
          "type": "string"
        },
        {
          "name": "backgroundColor",
          "default": "#000",
          "description": "Background color",
          "type": "string"
        },
        {
          "name": "backgroundImage",
          "default": "oceanBackdrop.jpg",
          "description": "Background image",
          "type": "string"
        }
      ],
      "tags": [
        "interactive"
      ]
    },
    {
      "id": "animation.89.shamrocks",
      "version": "v1",
      "name": "Shamrock",
      "description": "A shamrock of flowers, a celebration of the Irish spirit, history and spring.",
      "author": "Scott Weaver",
      "source": "https://codepen.io/sweaver2112/pen/MWyNYoq",
      "hash": "55c13356cfd087c84df77f6e103f007f002d707b",
      "tags": [
        "interactive"
      ]
    },
    {
      "id": "animation.90.aurora",
      "version": "v1",
      "name": "Icelandic Aurora",
      "description": "Watch the aurora borealis dance across your screen.",
      "author": "Ibz",
      "source": "https://github.com/ibz0q/lovelace-bg-animation",
      "hash": "9033a8fada8f88e35a1838ca9edd762cef11feff",
      "parameters": [
        {
          "name": "speed",
          "default": 0.5,
          "description": "Animation movement speed",
          "type": "number",
          "behavior": "environment"
        },
        {
          "name": "blurIntensity",
          "default": 60,
          "description": "Intensity of the blur effect (10-100)",
          "type": "number",
          "behavior": "environment"
        },
        {
          "name": "colorIntensity",
          "default": 0.7,
          "description": "Intensity of colors (0.3-1.0)",
          "type": "number",
          "behavior": "environment"
        },
        {
          "name": "targetFPS",
          "default": 60,
          "description": "Target frames per second",
          "type": "number",
          "behavior": "environment"
        },
        {
          "name": "controlsVisible",
          "default": false,
          "description": "Show controls by default",
          "type": "boolean",
          "behavior": "environment"
        },
        {
          "name": "animationTimeout",
          "default": 5000,
          "description": "Time in milliseconds before animation stops (0 for no timeout)",
          "type": "number",
          "behavior": "environment"
        },
        {
          "name": "enableAnimationTimeout",
          "default": true,
          "description": "Enable/disable animation timeout feature",
          "type": "boolean",
          "behavior": "environment"
        }
      ],
      "tags": [
        "interactive"
      ]
    }
  ],
  "common": {
    "https://cdnjs.cloudflare.com/ajax/libs/lodash.js/4.17.5/lodash.min.js": {
      "hash": "21cab1e957740568c96355b3da95359b51243de3",
      "filename": "lodash.min.js"
    },
    "https://code.jquery.com/jquery-3.7.1.min.js": {
      "hash": "d0dbfbc15eee93c9f8a4adbc369a19800348310e",
      "filename": "jquery-3.7.1.min.js"
    },
    "https://cdn.jsdelivr.net/npm/regl@1.3.1/dist/regl.min.js": {
      "hash": "0156f0d5d1e5a3d6080e0d931d4c2f289c1e8904",
      "filename": "regl.min.js"
    },
    "https://cdnjs.cloudflare.com/ajax/libs/three.js/101/three.min.js": {
      "hash": "0124f316f5cd3c0c16e7950857ade07f5aed4467",
      "filename": "three.min.js"
    }
  }
}<|MERGE_RESOLUTION|>--- conflicted
+++ resolved
@@ -376,11 +376,7 @@
       "description": "SVG Gradient Wave Generator",
       "author": "Fabio Ottaviani",
       "source": "https://codepen.io/supah/pen/prVVOx",
-<<<<<<< HEAD
       "hash": "96e151a1f4483f1c6cbe7e4e27f45d42cae3e89f",
-=======
-      "hash": "6d5ef78d181c88d35e7a5b911d1daed2df04e938",
->>>>>>> 76172aa2
       "tags": [
         "interactive"
       ]
@@ -599,11 +595,7 @@
       "description": "It Colorful Cloth Ribbons",
       "author": "Bas Groothedde",
       "source": "https://codepen.io/ImagineProgramming/pen/BavevR",
-<<<<<<< HEAD
       "hash": "66a43a14bdabad79ac7c2dca0d0474212a192c85",
-=======
-      "hash": "7b8e5260f5c96a53d6a54f6d011e592945910666",
->>>>>>> 76172aa2
       "tags": [
         "interactive"
       ]
@@ -759,6 +751,10 @@
       "description": "\n\nForked from [satchmorun](http://codepen.io/satchmorun/)'s Pen [Colorful Wanderers](http://codepen.io/satchmorun/pen/yyVJxa/).",
       "author": "Jack Rugile",
       "source": "https://codepen.io/jackrugile/pen/xbRqGz",
+      "hash": "61aaefeb75c52eb2f20e1b20073ef155083fd2d1",
+      "tags": [
+        "interactive"
+      ]
       "hash": "61aaefeb75c52eb2f20e1b20073ef155083fd2d1",
       "tags": [
         "interactive"
@@ -908,11 +904,7 @@
       "description": "Howl's Moving Castle\n",
       "author": "Nathan Gordon",
       "source": "https://codepen.io/gordonnl/pen/RwOYEQ",
-<<<<<<< HEAD
       "hash": "d534995cf2c7000d04e5762f0229a31031bf7a2d",
-=======
-      "hash": "2028edc88a830842ceb082bcb90bb1dcefbcbfdc",
->>>>>>> 76172aa2
       "tags": [
         "interactive"
       ]
@@ -1021,11 +1013,7 @@
       "description": "Made with React and WebGL",
       "author": "Boris Šehovac",
       "source": "https://codepen.io/bsehovac/pen/MNOEVe",
-<<<<<<< HEAD
       "hash": "166dc92f122d7b3acc1b19790e200c16378d07bd",
-=======
-      "hash": "0a203f8f33d5ae07de6eef79c126415555b2f73e",
->>>>>>> 76172aa2
       "tags": [
         "interactive"
       ]
@@ -1094,6 +1082,10 @@
       "tags": [
         "interactive"
       ]
+      "hash": "116fcde7b59d63de7503fda9fbf27c58069c2243",
+      "tags": [
+        "interactive"
+      ]
     },
     {
       "id": "animation.79.canvas-ribbons",
@@ -1127,6 +1119,10 @@
       "tags": [
         "interactive"
       ]
+      "hash": "524666ffd51b54a6fe40f989633dc2d0673b5b80",
+      "tags": [
+        "interactive"
+      ]
     },
     {
       "id": "animation.81.remember-windows",
@@ -1135,11 +1131,7 @@
       "description": "The old Windows screensaver.",
       "author": "Lanny",
       "source": "https://codepen.io/lannymcnie/pen/PRZJab",
-<<<<<<< HEAD
       "hash": "4abba610dd38ea34705627dfb273ef3b178c3f57",
-=======
-      "hash": "6c434764d9847ad6e5e728a0501667e9900e8605",
->>>>>>> 76172aa2
       "tags": []
     },
     {
@@ -1211,6 +1203,10 @@
       "description": "WebGL randomly generated starfield",
       "author": "AzazelN28",
       "source": "https://codepen.io/AzazelN28/pen/zvXZQw",
+      "hash": "31b7f37a7d505adcf9c09d97358251266e1de1a6",
+      "tags": [
+        "interactive"
+      ]
       "hash": "31b7f37a7d505adcf9c09d97358251266e1de1a6",
       "tags": [
         "interactive"
